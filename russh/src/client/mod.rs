// Copyright 2016 Pierre-Étienne Meunier
//
// Licensed under the Apache License, Version 2.0 (the "License");
// you may not use this file except in compliance with the License.
// You may obtain a copy of the License at
//
// http://www.apache.org/licenses/LICENSE-2.0
//
// Unless required by applicable law or agreed to in writing, software
// distributed under the License is distributed on an "AS IS" BASIS,
// WITHOUT WARRANTIES OR CONDITIONS OF ANY KIND, either express or implied.
// See the License for the specific language governing permissions and
// limitations under the License.
//

use std::cell::RefCell;
use std::collections::HashMap;
use std::net::SocketAddr;
use std::pin::Pin;
use std::sync::Arc;

use futures::task::{Context, Poll};
use futures::Future;
use russh_cryptovec::CryptoVec;
use russh_keys::encoding::Reader;
use russh_keys::key::{self, parse_public_key, SignatureHash};
use tokio;
use tokio::io::{AsyncRead, AsyncWrite, AsyncWriteExt};
use tokio::net::TcpStream;
use tokio::pin;
use tokio::sync::mpsc::{
    channel, unbounded_channel, Receiver, Sender, UnboundedReceiver, UnboundedSender,
};

<<<<<<< HEAD
use crate::cipher::{self, clear, CipherPair, OpeningKey};
=======
use crate::channels::{Channel, ChannelMsg};
>>>>>>> 6eaf2d11
use crate::key::PubKey;
use crate::pty::Pty;
use crate::session::{CommonSession, EncryptedState, Exchange, Kex, KexDhDone, KexInit, NewKeys};
use crate::ssh_read::SshRead;
<<<<<<< HEAD
use crate::sshbuffer::SSHBuffer;
use crate::{
    auth, msg, negotiation, ChannelId, ChannelMsg, ChannelOpenFailure, Disconnect, Limits, Sig,
};
=======
use crate::sshbuffer::*;
use crate::{auth, negotiation, ChannelId, ChannelOpenFailure, Disconnect, Limits, Sig};
>>>>>>> 6eaf2d11

mod encrypted;
mod kex;
mod session;

/// Not typically used by end users, this struct contains the actual session's
/// state. It is in charge of multiplexing and keeping track of various channels
/// that may get opened and closed during the lifetime of an SSH session.
pub struct Session {
    common: CommonSession<Arc<Config>>,
    receiver: Receiver<Msg>,
    sender: UnboundedSender<Reply>,
    channels: HashMap<ChannelId, UnboundedSender<ChannelMsg>>,
    target_window_size: u32,
    pending_reads: Vec<CryptoVec>,
    pending_len: u32,
}

impl Drop for Session {
    fn drop(&mut self) {
        debug!("drop session")
    }
}

#[derive(Debug)]
enum Reply {
    AuthSuccess,
    AuthFailure,
    ChannelOpenFailure,
    SignRequest {
        key: key::PublicKey,
        data: CryptoVec,
    },
}

#[derive(Debug)]
pub enum Msg {
    Authenticate {
        user: String,
        method: auth::Method,
    },
    Signed {
        data: CryptoVec,
    },
    ChannelOpenSession {
        sender: UnboundedSender<ChannelMsg>,
    },
    ChannelOpenX11 {
        originator_address: String,
        originator_port: u32,
        sender: UnboundedSender<ChannelMsg>,
    },
    ChannelOpenDirectTcpIp {
        host_to_connect: String,
        port_to_connect: u32,
        originator_address: String,
        originator_port: u32,
        sender: UnboundedSender<ChannelMsg>,
    },
    TcpIpForward {
        want_reply: bool,
        address: String,
        port: u32,
    },
    CancelTcpIpForward {
        want_reply: bool,
        address: String,
        port: u32,
    },
    Disconnect {
        reason: Disconnect,
        description: String,
        language_tag: String,
    },
    Channel(ChannelId, ChannelMsg),
}

impl From<(ChannelId, ChannelMsg)> for Msg {
    fn from((id, msg): (ChannelId, ChannelMsg)) -> Self {
        Msg::Channel(id, msg)
    }
}

/// Handle to a session, used to send messages to a client outside of
/// the request/response cycle.
pub struct Handle<H: Handler> {
    sender: Sender<Msg>,
    receiver: UnboundedReceiver<Reply>,
    join: tokio::task::JoinHandle<Result<(), H::Error>>,
}

impl<H: Handler> Drop for Handle<H> {
    fn drop(&mut self) {
        debug!("drop handle")
    }
}

impl<H: Handler> Handle<H> {
    pub fn is_closed(&self) -> bool {
        self.sender.is_closed()
    }

    /// Perform no authentication. This is useful for testing, but should not be
    /// used in most other circumstances.
    pub async fn authenticate_none<U: Into<String>>(
        &mut self,
        user: U,
    ) -> Result<bool, crate::Error> {
        let user = user.into();
        self.sender
            .send(Msg::Authenticate {
                user,
                method: auth::Method::None,
            })
            .await
            .map_err(|_| crate::Error::SendError)?;
        self.wait_recv_reply().await
    }

    /// Perform password-based SSH authentication.
    pub async fn authenticate_password<U: Into<String>, P: Into<String>>(
        &mut self,
        user: U,
        password: P,
    ) -> Result<bool, crate::Error> {
        let user = user.into();
        self.sender
            .send(Msg::Authenticate {
                user,
                method: auth::Method::Password {
                    password: password.into(),
                },
            })
            .await
            .map_err(|_| crate::Error::SendError)?;
        self.wait_recv_reply().await
    }

    async fn wait_recv_reply(&mut self) -> Result<bool, crate::Error> {
        loop {
            match self.receiver.recv().await {
                Some(Reply::AuthSuccess) => return Ok(true),
                Some(Reply::AuthFailure) => return Ok(false),
                None => return Ok(false),
                _ => {}
            }
        }
    }

    /// Perform public key-based SSH authentication.
    pub async fn authenticate_publickey<U: Into<String>>(
        &mut self,
        user: U,
        key: Arc<key::KeyPair>,
    ) -> Result<bool, crate::Error> {
        let user = user.into();
        self.sender
            .send(Msg::Authenticate {
                user,
                method: auth::Method::PublicKey { key },
            })
            .await
            .map_err(|_| crate::Error::SendError)?;
        self.wait_recv_reply().await
    }

    /// Authenticate using a custom method that implements the
    /// [`Signer`][auth::Signer] trait. Currently, this crate only provides an
    /// implementation for an [SSH
    /// agent][russh_keys::agent::client::AgentClient].
    pub async fn authenticate_future<U: Into<String>, S: auth::Signer>(
        &mut self,
        user: U,
        key: key::PublicKey,
        mut future: S,
    ) -> (S, Result<bool, S::Error>) {
        let user = user.into();
        if self
            .sender
            .send(Msg::Authenticate {
                user,
                method: auth::Method::FuturePublicKey { key },
            })
            .await
            .is_err()
        {
            return (future, Err((crate::SendError {}).into()));
        }
        loop {
            let reply = self.receiver.recv().await;
            match reply {
                Some(Reply::AuthSuccess) => return (future, Ok(true)),
                Some(Reply::AuthFailure) => return (future, Ok(false)),
                Some(Reply::SignRequest { key, data }) => {
                    let (f, data) = future.auth_publickey_sign(&key, data).await;
                    future = f;
                    let data = match data {
                        Ok(data) => data,
                        Err(e) => return (future, Err(e)),
                    };
                    if self.sender.send(Msg::Signed { data }).await.is_err() {
                        return (future, Err((crate::SendError {}).into()));
                    }
                }
                None => return (future, Ok(false)),
                _ => {}
            }
        }
    }

    /// Wait for confirmation that a channel is open
    async fn wait_channel_confirmation(
        &self,
<<<<<<< HEAD
        mut receiver: UnboundedReceiver<OpenChannelMsg>,
    ) -> Result<Channel, crate::Error> {
=======
        mut receiver: UnboundedReceiver<ChannelMsg>,
    ) -> Result<Channel<Msg>, Error> {
>>>>>>> 6eaf2d11
        loop {
            match receiver.recv().await {
                Some(ChannelMsg::Open {
                    id,
                    max_packet_size,
                    window_size,
                }) => {
                    return Ok(Channel {
                        id,
                        sender: self.sender.clone(),
                        receiver,
                        max_packet_size,
                        window_size,
                    });
                }
                None => {
                    return Err(crate::Error::Disconnect);
                }
                msg => {
                    debug!("msg = {:?}", msg);
                }
            }
        }
    }

    /// Request a session channel (the most basic type of
    /// channel). This function returns `Some(..)` immediately if the
    /// connection is authenticated, but the channel only becomes
    /// usable when it's confirmed by the server, as indicated by the
    /// `confirmed` field of the corresponding `Channel`.
<<<<<<< HEAD
    pub async fn channel_open_session(&mut self) -> Result<Channel, crate::Error> {
=======
    pub async fn channel_open_session(&mut self) -> Result<Channel<Msg>, Error> {
>>>>>>> 6eaf2d11
        let (sender, receiver) = unbounded_channel();
        self.sender
            .send(Msg::ChannelOpenSession { sender })
            .await
            .map_err(|_| crate::Error::SendError)?;
        self.wait_channel_confirmation(receiver).await
    }

    /// Request an X11 channel, on which the X11 protocol may be tunneled.
    pub async fn channel_open_x11<A: Into<String>>(
        &mut self,
        originator_address: A,
        originator_port: u32,
<<<<<<< HEAD
    ) -> Result<Channel, crate::Error> {
=======
    ) -> Result<Channel<Msg>, Error> {
>>>>>>> 6eaf2d11
        let (sender, receiver) = unbounded_channel();
        self.sender
            .send(Msg::ChannelOpenX11 {
                originator_address: originator_address.into(),
                originator_port,
                sender,
            })
            .await
            .map_err(|_| crate::Error::SendError)?;
        self.wait_channel_confirmation(receiver).await
    }

    /// Open a TCP/IP forwarding channel. This is usually done when a
    /// connection comes to a locally forwarded TCP/IP port. See
    /// [RFC4254](https://tools.ietf.org/html/rfc4254#section-7). The
    /// TCP/IP packets can then be tunneled through the channel using
    /// `.data()`. After writing a stream to a channel using
    /// [`.data()`][Channel::data], be sure to call [`.eof()`][Channel::eof] to
    /// indicate that no more data will be sent, or you may see hangs when
    /// writing large streams.
    pub async fn channel_open_direct_tcpip<A: Into<String>, B: Into<String>>(
        &mut self,
        host_to_connect: A,
        port_to_connect: u32,
        originator_address: B,
        originator_port: u32,
<<<<<<< HEAD
    ) -> Result<Channel, crate::Error> {
=======
    ) -> Result<Channel<Msg>, Error> {
>>>>>>> 6eaf2d11
        let (sender, receiver) = unbounded_channel();
        self.sender
            .send(Msg::ChannelOpenDirectTcpIp {
                host_to_connect: host_to_connect.into(),
                port_to_connect,
                originator_address: originator_address.into(),
                originator_port,
                sender,
            })
            .await
            .map_err(|_| crate::Error::SendError)?;
        self.wait_channel_confirmation(receiver).await
    }

    /// Sends a disconnect message.
    pub async fn disconnect(
        &mut self,
        reason: Disconnect,
        description: &str,
        language_tag: &str,
    ) -> Result<(), crate::Error> {
        self.sender
            .send(Msg::Disconnect {
                reason,
                description: description.into(),
                language_tag: language_tag.into(),
            })
            .await
            .map_err(|_| crate::Error::SendError)?;
        Ok(())
    }
}

<<<<<<< HEAD
impl Channel {
    pub fn id(&self) -> ChannelId {
        self.sender.id
    }

    /// Returns the min between the maximum packet size and the
    /// remaining window size in the channel.
    pub fn writable_packet_size(&self) -> usize {
        self.max_packet_size.min(self.window_size) as usize
    }

    /// Request a pseudo-terminal with the given characteristics.
    #[allow(clippy::too_many_arguments)] // length checked
    pub async fn request_pty(
        &mut self,
        want_reply: bool,
        term: &str,
        col_width: u32,
        row_height: u32,
        pix_width: u32,
        pix_height: u32,
        terminal_modes: &[(Pty, u32)],
    ) -> Result<(), crate::Error> {
        self.sender
            .sender
            .send(Msg::RequestPty {
                id: self.sender.id,
                want_reply,
                term: term.to_string(),
                col_width,
                row_height,
                pix_width,
                pix_height,
                terminal_modes: terminal_modes.to_vec(),
            })
            .await
            .map_err(|_| crate::Error::SendError)?;
        Ok(())
    }

    /// Request a remote shell.
    pub async fn request_shell(&mut self, want_reply: bool) -> Result<(), crate::Error> {
        self.sender
            .sender
            .send(Msg::RequestShell {
                id: self.sender.id,
                want_reply,
            })
            .await
            .map_err(|_| crate::Error::SendError)?;
        Ok(())
    }

    /// Execute a remote program (will be passed to a shell). This can
    /// be used to implement scp (by calling a remote scp and
    /// tunneling to its standard input).
    pub async fn exec<A: Into<String>>(
        &mut self,
        want_reply: bool,
        command: A,
    ) -> Result<(), crate::Error> {
        self.sender
            .sender
            .send(Msg::Exec {
                id: self.sender.id,
                want_reply,
                command: command.into(),
            })
            .await
            .map_err(|e| {
                debug!("e = {:?}", e);
                crate::Error::SendError
            })?;
        Ok(())
    }

    /// Signal a remote process.
    pub async fn signal(&mut self, signal: Sig) -> Result<(), crate::Error> {
        self.sender
            .sender
            .send(Msg::Signal {
                id: self.sender.id,
                signal,
            })
            .await
            .map_err(|_| crate::Error::SendError)?;
        Ok(())
    }

    /// Request the start of a subsystem with the given name.
    pub async fn request_subsystem<A: Into<String>>(
        &mut self,
        want_reply: bool,
        name: A,
    ) -> Result<(), crate::Error> {
        self.sender
            .sender
            .send(Msg::RequestSubsystem {
                id: self.sender.id,
                want_reply,
                name: name.into(),
            })
            .await
            .map_err(|_| crate::Error::SendError)?;
        Ok(())
    }

    /// Request the forwarding of a remote port to the client. The
    /// server will then open forwarding channels (which cause the
    /// client to call `.channel_open_forwarded_tcpip()`).
    pub async fn tcpip_forward<A: Into<String>>(
        &mut self,
        want_reply: bool,
        address: A,
        port: u32,
    ) -> Result<(), crate::Error> {
        self.sender
            .sender
            .send(Msg::TcpIpForward {
                want_reply,
                address: address.into(),
                port,
            })
            .await
            .map_err(|_| crate::Error::SendError)?;
        Ok(())
    }

    /// Cancel a previous forwarding request.
    pub async fn cancel_tcpip_forward<A: Into<String>>(
        &mut self,
        want_reply: bool,
        address: A,
        port: u32,
    ) -> Result<(), crate::Error> {
        self.sender
            .sender
            .send(Msg::CancelTcpIpForward {
                want_reply,
                address: address.into(),
                port,
            })
            .await
            .map_err(|_| crate::Error::SendError)?;
        Ok(())
    }

    /// Request X11 forwarding through an already opened X11
    /// channel. See
    /// [RFC4254](https://tools.ietf.org/html/rfc4254#section-6.3.1)
    /// for security issues related to cookies.
    pub async fn request_x11<A: Into<String>, B: Into<String>>(
        &mut self,
        want_reply: bool,
        single_connection: bool,
        x11_authentication_protocol: A,
        x11_authentication_cookie: B,
        x11_screen_number: u32,
    ) -> Result<(), crate::Error> {
        self.sender
            .sender
            .send(Msg::RequestX11 {
                id: self.sender.id,
                want_reply,
                single_connection,
                x11_authentication_protocol: x11_authentication_protocol.into(),
                x11_authentication_cookie: x11_authentication_cookie.into(),
                x11_screen_number,
            })
            .await
            .map_err(|_| crate::Error::SendError)?;
        Ok(())
    }

    /// Set a remote environment variable.
    pub async fn set_env<A: Into<String>, B: Into<String>>(
        &mut self,
        want_reply: bool,
        variable_name: A,
        variable_value: B,
    ) -> Result<(), crate::Error> {
        self.sender
            .sender
            .send(Msg::SetEnv {
                id: self.sender.id,
                want_reply,
                variable_name: variable_name.into(),
                variable_value: variable_value.into(),
            })
            .await
            .map_err(|_| crate::Error::SendError)?;
        Ok(())
    }

    /// Inform the server that our window size has changed.
    pub async fn window_change(
        &mut self,
        col_width: u32,
        row_height: u32,
        pix_width: u32,
        pix_height: u32,
    ) -> Result<(), crate::Error> {
        self.sender
            .sender
            .send(Msg::WindowChange {
                id: self.sender.id,
                col_width,
                row_height,
                pix_width,
                pix_height,
            })
            .await
            .map_err(|_| crate::Error::SendError)?;
        Ok(())
    }

    /// Send data to a channel.
    pub async fn data<R: tokio::io::AsyncReadExt + Unpin>(
        &mut self,
        data: R,
    ) -> Result<(), crate::Error> {
        self.send_data(None, data).await
    }

    /// Send data to a channel. The number of bytes added to the
    /// "sending pipeline" (to be processed by the event loop) is
    /// returned.
    pub async fn extended_data<R: tokio::io::AsyncReadExt + Unpin>(
        &mut self,
        ext: u32,
        data: R,
    ) -> Result<(), crate::Error> {
        self.send_data(Some(ext), data).await
    }

    async fn send_data<R: tokio::io::AsyncReadExt + Unpin>(
        &mut self,
        ext: Option<u32>,
        mut data: R,
    ) -> Result<(), crate::Error> {
        let mut total = 0;
        loop {
            // wait for the window to be restored.
            while self.window_size == 0 {
                match self.receiver.recv().await {
                    Some(OpenChannelMsg::Msg(ChannelMsg::WindowAdjusted { new_size })) => {
                        debug!("window adjusted: {:?}", new_size);
                        self.window_size = new_size;
                        break;
                    }
                    Some(OpenChannelMsg::Msg(msg)) => {
                        debug!("unexpected channel msg: {:?}", msg);
                    }
                    Some(_) => debug!("unexpected channel msg"),
                    None => break,
                }
            }
            debug!(
                "sending data, self.window_size = {:?}, self.max_packet_size = {:?}, total = {:?}",
                self.window_size, self.max_packet_size, total
            );
            let sendable = self.window_size.min(self.max_packet_size) as usize;
            debug!("sendable {:?}", sendable);
            let mut c = CryptoVec::new_zeroed(sendable);
            let n = data.read(&mut c[..]).await?;
            total += n;
            c.resize(n);
            self.window_size -= n as u32;
            self.send_data_packet(ext, c).await?;
            if n == 0 {
                break;
            } else if self.window_size > 0 {
                continue;
            }
        }
        Ok(())
    }

    async fn send_data_packet(
        &mut self,
        ext: Option<u32>,
        data: CryptoVec,
    ) -> Result<(), crate::Error> {
        self.sender
            .sender
            .send(if let Some(ext) = ext {
                Msg::ExtendedData {
                    id: self.sender.id,
                    ext,
                    data,
                }
            } else {
                Msg::Data {
                    id: self.sender.id,
                    data,
                }
            })
            .await
            .map_err(|e| {
                error!("{:?}", e);
                crate::Error::SendError
            })?;
        Ok(())
    }

    /// Sent when a client will no longer send more data to a channel
    pub async fn eof(&mut self) -> Result<(), crate::Error> {
        self.sender
            .sender
            .send(Msg::Eof { id: self.sender.id })
            .await
            .map_err(|_| crate::Error::SendError)?;
        Ok(())
    }

    /// Wait for data to come.
    pub async fn wait(&mut self) -> Option<ChannelMsg> {
        loop {
            match self.receiver.recv().await {
                Some(OpenChannelMsg::Msg(ChannelMsg::WindowAdjusted { new_size })) => {
                    self.window_size += new_size;
                    return Some(ChannelMsg::WindowAdjusted { new_size });
                }
                Some(OpenChannelMsg::Msg(msg)) => return Some(msg),
                None => return None,
                _ => {}
            }
        }
    }
}

=======
>>>>>>> 6eaf2d11
impl<H: Handler> Future for Handle<H> {
    type Output = Result<(), H::Error>;
    fn poll(mut self: Pin<&mut Self>, cx: &mut Context) -> Poll<Self::Output> {
        match Future::poll(Pin::new(&mut self.join), cx) {
            Poll::Ready(r) => Poll::Ready(match r {
                Ok(Ok(x)) => Ok(x),
                Err(e) => Err(crate::Error::from(e).into()),
                Ok(Err(e)) => Err(e),
            }),
            Poll::Pending => Poll::Pending,
        }
    }
}

/// Connect to a server at the address specified, using the [`Handler`]
/// (implemented by you) and [`Config`] specified. Returns a future that
/// resolves to a [`Handle`]. This handle can then be used to create channels,
/// which in turn can be used to tunnel TCP connections, request a PTY, execute
/// commands, etc. The future will resolve to an error if the connection fails.
/// This function creates a connection to the `addr` specified using a
/// [`tokio::net::TcpStream`] and then calls [`connect_stream`] under the hood.
pub async fn connect<H: Handler + Send + 'static>(
    config: Arc<Config>,
    addr: SocketAddr,
    handler: H,
) -> Result<Handle<H>, H::Error> {
    let socket = TcpStream::connect(addr).await.map_err(crate::Error::from)?;
    connect_stream(config, socket, handler).await
}

/// Connect a stream to a server. This stream must implement
/// [`tokio::io::AsyncRead`] and [`tokio::io::AsyncWrite`], as well as [`Unpin`]
/// and [`Send`]. Typically, you may prefer to use [`connect`], which uses a
/// [`tokio::net::TcpStream`] and then calls this function under the hood.
pub async fn connect_stream<H, R>(
    config: Arc<Config>,
    mut stream: R,
    handler: H,
) -> Result<Handle<H>, H::Error>
where
    H: Handler + Send + 'static,
    R: AsyncRead + AsyncWrite + Unpin + Send + 'static,
{
    // Writing SSH id.
    let mut write_buffer = SSHBuffer::new();
    write_buffer.send_ssh_id(config.as_ref().client_id.as_bytes());
    stream
        .write_all(&write_buffer.buffer)
        .await
        .map_err(crate::Error::from)?;

    // Reading SSH id and allocating a session if correct.
    let mut stream = SshRead::new(stream);
    let sshid = stream.read_ssh_id().await?;
    let (sender, receiver) = channel(10);
    let (sender2, receiver2) = unbounded_channel();
    if config.maximum_packet_size > 65535 {
        error!(
            "Maximum packet size ({:?}) should not larger than a TCP packet (65535)",
            config.maximum_packet_size
        );
    }
    let mut session = Session {
        target_window_size: config.window_size,
        common: CommonSession {
            write_buffer,
            kex: None,
            auth_user: String::new(),
            auth_method: None, // Client only.
            cipher: CipherPair {
                local_to_remote: Box::new(clear::Key),
                remote_to_local: Box::new(clear::Key),
            },
            encrypted: None,
            config,
            wants_reply: false,
            disconnected: false,
            buffer: CryptoVec::new(),
        },
        receiver,
        sender: sender2,
        channels: HashMap::new(),
        pending_reads: Vec::new(),
        pending_len: 0,
    };
    session.read_ssh_id(sshid)?;
    let (encrypted_signal, encrypted_recv) = tokio::sync::oneshot::channel();
    let join = tokio::spawn(session.run(stream, handler, Some(encrypted_signal)));

    if encrypted_recv.await.is_err() {
        join.await.map_err(crate::Error::Join)??;
        return Err(H::Error::from(crate::Error::Disconnect));
    }

    Ok(Handle {
        sender,
        receiver: receiver2,
        join,
    })
}

async fn start_reading<R: AsyncRead + Unpin>(
    mut stream_read: R,
    mut buffer: SSHBuffer,
    mut cipher: Box<dyn OpeningKey + Send>,
) -> Result<(usize, R, SSHBuffer, Box<dyn OpeningKey + Send>), crate::Error> {
    buffer.buffer.clear();
    let n = cipher::read(&mut stream_read, &mut buffer, &mut *cipher).await?;
    Ok((n, stream_read, buffer, cipher))
}

impl Session {
    async fn run<H: Handler + Send, R: AsyncRead + AsyncWrite + Unpin + Send>(
        mut self,
        mut stream: SshRead<R>,
        mut handler: H,
        mut encrypted_signal: Option<tokio::sync::oneshot::Sender<()>>,
    ) -> Result<(), H::Error> {
        self.flush()?;
        if !self.common.write_buffer.buffer.is_empty() {
            debug!("writing {:?} bytes", self.common.write_buffer.buffer.len());
            stream
                .write_all(&self.common.write_buffer.buffer)
                .await
                .map_err(crate::Error::from)?;
            stream.flush().await.map_err(crate::Error::from)?;
        }
        self.common.write_buffer.buffer.clear();
        let mut decomp = CryptoVec::new();

        let (stream_read, mut stream_write) = stream.split();
        let buffer = SSHBuffer::new();

        // Allow handing out references to the cipher
        let mut opening_cipher = Box::new(clear::Key) as Box<dyn OpeningKey + Send>;
        std::mem::swap(&mut opening_cipher, &mut self.common.cipher.remote_to_local);

        let reading = start_reading(stream_read, buffer, opening_cipher);
        pin!(reading);

        #[allow(clippy::panic)] // false positive in select! macro
        while !self.common.disconnected {
            tokio::select! {
                r = &mut reading => {
                    let (stream_read, buffer, mut opening_cipher) = match r {
                        Ok((_, stream_read, buffer, opening_cipher)) => (stream_read, buffer, opening_cipher),
                        Err(e) => return Err(e.into())
                    };

                    std::mem::swap(&mut opening_cipher, &mut self.common.cipher.remote_to_local);

                    if buffer.buffer.len() < 5 {
                        break
                    }
                    let buf = if let Some(ref mut enc) = self.common.encrypted {
                        #[allow(clippy::indexing_slicing)] // length checked
                        if let Ok(buf) = enc.decompress.decompress(
                            &buffer.buffer[5..],
                            &mut decomp,
                        ) {
                            buf
                        } else {
                            break
                        }
                    } else {
                        #[allow(clippy::indexing_slicing)] // length checked
                        &buffer.buffer[5..]
                    };
                    if !buf.is_empty() {
                        #[allow(clippy::indexing_slicing)] // length checked
                        if buf[0] == crate::msg::DISCONNECT {
                            break;
                        } else if buf[0] > 4 {
                            let (h, s) = reply(self, handler, &mut encrypted_signal, buf).await?;
                            handler = h;
                            self = s;
                        }
                    }

                    std::mem::swap(&mut opening_cipher, &mut self.common.cipher.remote_to_local);
                    reading.set(start_reading(stream_read, buffer, opening_cipher));
                }
                msg = self.receiver.recv(), if !self.is_rekeying() => {
                    match msg {
                        Some(Msg::Authenticate { user, method }) => {
                            self.write_auth_request_if_needed(&user, method);
                        }
                        Some(Msg::Signed { .. }) => {},
                        Some(Msg::ChannelOpenSession { sender }) => {
                            let id = self.channel_open_session()?;
                            self.channels.insert(id, sender);
                        }
                        Some(Msg::ChannelOpenX11 { originator_address, originator_port, sender }) => {
                            let id = self.channel_open_x11(&originator_address, originator_port)?;
                            self.channels.insert(id, sender);
                        }
                        Some(Msg::ChannelOpenDirectTcpIp { host_to_connect, port_to_connect, originator_address, originator_port, sender }) => {
                            let id = self.channel_open_direct_tcpip(&host_to_connect, port_to_connect, &originator_address, originator_port)?;
                            self.channels.insert(id, sender);
                        }
                        Some(Msg::TcpIpForward { want_reply, address, port }) => {
                            self.tcpip_forward(want_reply, &address, port)
                        },
                        Some(Msg::CancelTcpIpForward { want_reply, address, port }) => {
                            self.cancel_tcpip_forward(want_reply, &address, port)
                        },
                        Some(Msg::Disconnect { reason, description, language_tag }) => {
                            self.disconnect(reason, &description, &language_tag)
                        },
                        Some(Msg::Channel(id, ChannelMsg::Data { data })) => { self.data(id, data) },
                        Some(Msg::Channel(id, ChannelMsg::Eof)) => { self.eof(id); },
                        Some(Msg::Channel(id, ChannelMsg::ExtendedData { data, ext })) => { self.extended_data(id, ext, data); },
                        Some(Msg::Channel(id, ChannelMsg::RequestPty { want_reply, term, col_width, row_height, pix_width, pix_height, terminal_modes })) => {
                            self.request_pty(id, want_reply, &term, col_width, row_height, pix_width, pix_height, &terminal_modes)
                        },
                        Some(Msg::Channel(id, ChannelMsg::WindowChange { col_width, row_height, pix_width, pix_height })) => {
                            self.window_change(id, col_width, row_height, pix_width, pix_height)
                        },
                        Some(Msg::Channel(id, ChannelMsg::RequestX11 { want_reply, single_connection, x11_authentication_protocol, x11_authentication_cookie, x11_screen_number })) => {
                            self.request_x11(id, want_reply, single_connection, &x11_authentication_protocol, &x11_authentication_cookie, x11_screen_number)
                        },
                        Some(Msg::Channel(id, ChannelMsg::SetEnv { want_reply, variable_name, variable_value })) => {
                            self.set_env(id, want_reply, &variable_name, &variable_value)
                        },
                        Some(Msg::Channel(id, ChannelMsg::RequestShell { want_reply })) => {
                            self.request_shell(want_reply, id)
                        },
                        Some(Msg::Channel(id, ChannelMsg::Exec { want_reply, command })) => {
                            self.exec(id, want_reply, &command)
                        },
                        Some(Msg::Channel(id, ChannelMsg::Signal { signal })) => {
                            self.signal(id, signal)
                        },
                        Some(Msg::Channel(id, ChannelMsg::RequestSubsystem { want_reply, name })) => {
                            self.request_subsystem(want_reply, id, &name)
                        },
                        Some(_) => {
                            // should be unreachable, since the receiver only gets
                            // messages from methods implemented within russh
                            unimplemented!("unimplemented (server-only?) message: {:?}", msg)
                        },
                        None => {
                            self.common.disconnected = true;
                            break
                        }
                    }
                }
            }
            self.flush()?;
            if !self.common.write_buffer.buffer.is_empty() {
                debug!(
                    "writing to stream: {:?} bytes",
                    self.common.write_buffer.buffer.len()
                );
                stream_write
                    .write_all(&self.common.write_buffer.buffer)
                    .await
                    .map_err(crate::Error::from)?;
                stream_write.flush().await.map_err(crate::Error::from)?;
            }
            self.common.write_buffer.buffer.clear();
            if let Some(ref mut enc) = self.common.encrypted {
                if let EncryptedState::InitCompression = enc.state {
                    enc.client_compression.init_compress(&mut enc.compress);
                    enc.state = EncryptedState::Authenticated;
                }
            }
        }
        debug!("disconnected");
        if self.common.disconnected {
            stream_write.shutdown().await.map_err(crate::Error::from)?;
        }
        Ok(())
    }

    fn is_rekeying(&self) -> bool {
        if let Some(ref enc) = self.common.encrypted {
            enc.rekey.is_some()
        } else {
            true
        }
    }

    fn read_ssh_id(&mut self, sshid: &[u8]) -> Result<(), crate::Error> {
        // self.read_buffer.bytes += sshid.bytes_read + 2;
        let mut exchange = Exchange::new();
        exchange.server_id.extend(sshid);
        // Preparing the response
        exchange
            .client_id
            .extend(self.common.config.as_ref().client_id.as_bytes());
        let mut kexinit = KexInit {
            exchange,
            algo: None,
            sent: false,
            session_id: None,
        };
        self.common.write_buffer.buffer.clear();
        kexinit.client_write(
            self.common.config.as_ref(),
            &mut *self.common.cipher.local_to_remote,
            &mut self.common.write_buffer,
        )?;
        self.common.kex = Some(Kex::Init(kexinit));
        Ok(())
    }

    /// Flush the temporary cleartext buffer into the encryption
    /// buffer. This does *not* flush to the socket.
    fn flush(&mut self) -> Result<(), crate::Error> {
        if let Some(ref mut enc) = self.common.encrypted {
            if enc.flush(
                &self.common.config.as_ref().limits,
                &mut *self.common.cipher.local_to_remote,
                &mut self.common.write_buffer,
            )? {
                info!("Re-exchanging keys");
                if enc.rekey.is_none() {
                    if let Some(exchange) = std::mem::replace(&mut enc.exchange, None) {
                        let mut kexinit = KexInit::initiate_rekey(exchange, &enc.session_id);
                        kexinit.client_write(
                            self.common.config.as_ref(),
                            &mut *self.common.cipher.local_to_remote,
                            &mut self.common.write_buffer,
                        )?;
                        enc.rekey = Some(Kex::Init(kexinit))
                    }
                }
            }
        }
        Ok(())
    }

    /// Send a `ChannelMsg` from the background handler to the client.
    pub fn send_channel_msg(&self, channel: ChannelId, msg: ChannelMsg) -> bool {
        if let Some(chan) = self.channels.get(&channel) {
            chan.send(msg).unwrap_or(());
            true
        } else {
            false
        }
    }
}
thread_local! {
    static HASH_BUFFER: RefCell<CryptoVec> = RefCell::new(CryptoVec::new());
}

impl KexDhDone {
    async fn server_key_check<H: Handler>(
        mut self,
        rekey: bool,
        mut handler: H,
        buf: &[u8],
    ) -> Result<(NewKeys, H), H::Error> {
        let mut reader = buf.reader(1);
        let pubkey = reader.read_string().map_err(crate::Error::from)?; // server public key.
        let pubkey = parse_public_key(
            pubkey,
            SignatureHash::from_rsa_hostkey_algo(self.names.key.0.as_bytes()),
        )
        .map_err(crate::Error::from)?;
        debug!("server_public_Key: {:?}", pubkey);
        if !rekey {
            let ret = handler.check_server_key(&pubkey).await?;
            handler = ret.0;
            let check = ret.1;
            if !check {
                return Err(crate::Error::UnknownKey.into());
            }
        }
        HASH_BUFFER.with(|buffer| {
            let mut buffer = buffer.borrow_mut();
            buffer.clear();
            let hash = {
                let server_ephemeral = reader.read_string().map_err(crate::Error::from)?;
                self.exchange.server_ephemeral.extend(server_ephemeral);
                let signature = reader.read_string().map_err(crate::Error::from)?;

                self.kex
                    .compute_shared_secret(&self.exchange.server_ephemeral)?;
                debug!("kexdhdone.exchange = {:?}", self.exchange);

                let mut pubkey_vec = CryptoVec::new();
                pubkey.push_to(&mut pubkey_vec);

                let hash =
                    self.kex
                        .compute_exchange_hash(&pubkey_vec, &self.exchange, &mut buffer)?;

                debug!("exchange hash: {:?}", hash);
                let signature = {
                    let mut sig_reader = signature.reader(0);
                    let sig_type = sig_reader.read_string().map_err(crate::Error::from)?;
                    debug!("sig_type: {:?}", sig_type);
                    sig_reader.read_string().map_err(crate::Error::from)?
                };
                use russh_keys::key::Verify;
                debug!("signature: {:?}", signature);
                if !pubkey.verify_server_auth(hash.as_ref(), signature) {
                    debug!("wrong server sig");
                    return Err(crate::Error::WrongServerSig.into());
                }
                hash
            };
            let mut newkeys = self.compute_keys(hash, false)?;
            newkeys.sent = true;
            Ok((newkeys, handler))
        })
    }
}

async fn reply<H: Handler>(
    mut session: Session,
    mut handler: H,
    sender: &mut Option<tokio::sync::oneshot::Sender<()>>,
    buf: &[u8],
) -> Result<(H, Session), H::Error> {
    match session.common.kex.take() {
        Some(Kex::Init(kexinit)) => {
            if kexinit.algo.is_some()
                || buf.get(0) == Some(&msg::KEXINIT)
                || session.common.encrypted.is_none()
            {
                let done = kexinit.client_parse(
                    session.common.config.as_ref(),
                    &mut *session.common.cipher.local_to_remote,
                    buf,
                    &mut session.common.write_buffer,
                )?;

                if done.kex.skip_exchange() {
                    session.common.encrypted(
                        initial_encrypted_state(&session),
                        done.compute_keys(CryptoVec::new(), false)?,
                    );

                    if let Some(sender) = sender.take() {
                        sender.send(()).unwrap_or(());
                    }
                } else {
                    session.common.kex = Some(Kex::DhDone(done));
                }
                session.flush()?;
            }
            Ok((handler, session))
        }
        Some(Kex::DhDone(mut kexdhdone)) => {
            if kexdhdone.names.ignore_guessed {
                kexdhdone.names.ignore_guessed = false;
                session.common.kex = Some(Kex::DhDone(kexdhdone));
                Ok((handler, session))
            } else if buf.get(0) == Some(&msg::KEX_ECDH_REPLY) {
                // We've sent ECDH_INIT, waiting for ECDH_REPLY
                let (kex, h) = kexdhdone.server_key_check(false, handler, buf).await?;
                handler = h;
                session.common.kex = Some(Kex::Keys(kex));
                session
                    .common
                    .cipher
                    .local_to_remote
                    .write(&[msg::NEWKEYS], &mut session.common.write_buffer);
                session.flush()?;
                Ok((handler, session))
            } else {
                error!("Wrong packet received");
                Err(crate::Error::Inconsistent.into())
            }
        }
        Some(Kex::Keys(newkeys)) => {
            debug!("newkeys received");
            if buf.get(0) != Some(&msg::NEWKEYS) {
                return Err(crate::Error::Kex.into());
            }
            if let Some(sender) = sender.take() {
                sender.send(()).unwrap_or(());
            }
            session
                .common
                .encrypted(initial_encrypted_state(&session), newkeys);
            // Ok, NEWKEYS received, now encrypted.
            Ok((handler, session))
        }
        Some(kex) => {
            session.common.kex = Some(kex);
            Ok((handler, session))
        }
        None => session.client_read_encrypted(handler, buf).await,
    }
}

fn initial_encrypted_state(session: &Session) -> EncryptedState {
    if session.common.config.anonymous {
        EncryptedState::Authenticated
    } else {
        EncryptedState::WaitingAuthServiceRequest {
            accepted: false,
            sent: false,
        }
    }
}

/// The configuration of clients.
#[derive(Debug)]
pub struct Config {
    /// The client ID string sent at the beginning of the protocol.
    pub client_id: String,
    /// The bytes and time limits before key re-exchange.
    pub limits: Limits,
    /// The initial size of a channel (used for flow control).
    pub window_size: u32,
    /// The maximal size of a single packet.
    pub maximum_packet_size: u32,
    /// Lists of preferred algorithms.
    pub preferred: negotiation::Preferred,
    /// Time after which the connection is garbage-collected.
    pub connection_timeout: Option<std::time::Duration>,
    /// Whether to expect and wait for an authentication call.
    pub anonymous: bool,
}

impl Default for Config {
    fn default() -> Config {
        Config {
            client_id: format!(
                "SSH-2.0-{}_{}",
                env!("CARGO_PKG_NAME"),
                env!("CARGO_PKG_VERSION")
            ),
            limits: Limits::default(),
            window_size: 2097152,
            maximum_packet_size: 32768,
            preferred: Default::default(),
            connection_timeout: None,
            anonymous: false,
        }
    }
}

/// A client handler. Note that messages can be received from the
/// server at any time during a session.
pub trait Handler: Sized {
    type Error: From<crate::Error> + Send;
    /// A future ultimately resolving into a boolean, which can be
    /// returned by some parts of this handler.
    type FutureBool: Future<Output = Result<(Self, bool), Self::Error>> + Send;

    /// A future ultimately resolving into unit, which can be
    /// returned by some parts of this handler.
    type FutureUnit: Future<Output = Result<(Self, Session), Self::Error>> + Send;

    /// Convert a `bool` to `Self::FutureBool`. This is used to
    /// produce the default handlers.
    fn finished_bool(self, b: bool) -> Self::FutureBool;

    /// Produce a `Self::FutureUnit`. This is used to produce the
    /// default handlers.
    fn finished(self, session: Session) -> Self::FutureUnit;

    /// Called when the server sends us an authentication banner. This
    /// is usually meant to be shown to the user, see
    /// [RFC4252](https://tools.ietf.org/html/rfc4252#section-5.4) for
    /// more details.
    ///
    /// The returned Boolean is ignored.
    #[allow(unused_variables)]
    fn auth_banner(self, banner: &str, session: Session) -> Self::FutureUnit {
        self.finished(session)
    }

    /// Called to check the server's public key. This is a very important
    /// step to help prevent man-in-the-middle attacks. The default
    /// implementation rejects all keys.
    #[allow(unused_variables)]
    fn check_server_key(self, server_public_key: &key::PublicKey) -> Self::FutureBool {
        self.finished_bool(false)
    }

    /// Called when the server confirmed our request to open a
    /// channel. A channel can only be written to after receiving this
    /// message (this library panics otherwise).
    #[allow(unused_variables)]
    fn channel_open_confirmation(
        self,
        id: ChannelId,
        max_packet_size: u32,
        window_size: u32,
        session: Session,
    ) -> Self::FutureUnit {
        if let Some(channel) = session.channels.get(&id) {
            channel
                .send(ChannelMsg::Open {
                    id,
                    max_packet_size,
                    window_size,
                })
                .unwrap_or(());
        } else {
            error!("no channel for id {:?}", id);
        }
        self.finished(session)
    }

    /// Called when the server signals success.
    #[allow(unused_variables)]
    fn channel_success(self, channel: ChannelId, session: Session) -> Self::FutureUnit {
        if let Some(chan) = session.channels.get(&channel) {
            chan.send(ChannelMsg::Success).unwrap_or(())
        }
        self.finished(session)
    }

    /// Called when the server signals failure.
    #[allow(unused_variables)]
    fn channel_failure(self, channel: ChannelId, session: Session) -> Self::FutureUnit {
        if let Some(chan) = session.channels.get(&channel) {
            chan.send(ChannelMsg::Failure).unwrap_or(())
        }
        self.finished(session)
    }

    /// Called when the server closes a channel.
    #[allow(unused_variables)]
    fn channel_close(self, channel: ChannelId, mut session: Session) -> Self::FutureUnit {
        session.channels.remove(&channel);
        self.finished(session)
    }

    /// Called when the server sends EOF to a channel.
    #[allow(unused_variables)]
    fn channel_eof(self, channel: ChannelId, session: Session) -> Self::FutureUnit {
        if let Some(chan) = session.channels.get(&channel) {
            chan.send(ChannelMsg::Eof).unwrap_or(())
        }
        self.finished(session)
    }

    /// Called when the server rejected our request to open a channel.
    #[allow(unused_variables)]
    fn channel_open_failure(
        self,
        channel: ChannelId,
        reason: ChannelOpenFailure,
        description: &str,
        language: &str,
        mut session: Session,
    ) -> Self::FutureUnit {
        session.channels.remove(&channel);
        session.sender.send(Reply::ChannelOpenFailure).unwrap_or(());
        self.finished(session)
    }

    /// Called when a port foward request is made on a channel.
    #[allow(unused_variables)]
    fn channel_open_forwarded_tcpip(
        self,
        channel: ChannelId,
        connected_address: &str,
        connected_port: u32,
        originator_address: &str,
        originator_port: u32,
        session: Session,
    ) -> Self::FutureUnit {
        self.finished(session)
    }

    /// Called when the server gets an unknown channel. It may return `true`,
    /// if the channel of unknown type should be handled. If it returns `false`,
    /// the channel will not be created and an error will be sent to the server.
    #[allow(unused_variables)]
    fn server_channel_handle_unknown(&self, channel: ChannelId, channel_type: &[u8]) -> bool {
        false
    }

    /// Called when the server opens a session channel.
    #[allow(unused_variables)]
    fn server_channel_open_session(self, channel: ChannelId, session: Session) -> Self::FutureUnit {
        self.finished(session)
    }

    /// Called when the server opens a direct tcp/ip channel.
    #[allow(unused_variables)]
    fn server_channel_open_direct_tcpip(
        self,
        channel: ChannelId,
        host_to_connect: &str,
        port_to_connect: u32,
        originator_address: &str,
        originator_port: u32,
        session: Session,
    ) -> Self::FutureUnit {
        self.finished(session)
    }

    /// Called when the server opens an X11 channel.
    #[allow(unused_variables)]
    fn server_channel_open_x11(
        self,
        channel: ChannelId,
        originator_address: &str,
        originator_port: u32,
        session: Session,
    ) -> Self::FutureUnit {
        self.finished(session)
    }

    /// Called when the server sends us data. The `extended_code`
    /// parameter is a stream identifier, `None` is usually the
    /// standard output, and `Some(1)` is the standard error. See
    /// [RFC4254](https://tools.ietf.org/html/rfc4254#section-5.2).
    #[allow(unused_variables)]
    fn data(self, channel: ChannelId, data: &[u8], session: Session) -> Self::FutureUnit {
        if let Some(chan) = session.channels.get(&channel) {
            chan.send(ChannelMsg::Data {
                data: CryptoVec::from_slice(data),
            })
            .unwrap_or(())
        }
        self.finished(session)
    }

    /// Called when the server sends us data. The `extended_code`
    /// parameter is a stream identifier, `None` is usually the
    /// standard output, and `Some(1)` is the standard error. See
    /// [RFC4254](https://tools.ietf.org/html/rfc4254#section-5.2).
    #[allow(unused_variables)]
    fn extended_data(
        self,
        channel: ChannelId,
        ext: u32,
        data: &[u8],
        session: Session,
    ) -> Self::FutureUnit {
        if let Some(chan) = session.channels.get(&channel) {
            chan.send(ChannelMsg::ExtendedData {
                ext,
                data: CryptoVec::from_slice(data),
            })
            .unwrap_or(())
        }
        self.finished(session)
    }

    /// The server informs this client of whether the client may
    /// perform control-S/control-Q flow control. See
    /// [RFC4254](https://tools.ietf.org/html/rfc4254#section-6.8).
    #[allow(unused_variables)]
    fn xon_xoff(
        self,
        channel: ChannelId,
        client_can_do: bool,
        session: Session,
    ) -> Self::FutureUnit {
        if let Some(chan) = session.channels.get(&channel) {
            chan.send(ChannelMsg::XonXoff { client_can_do })
                .unwrap_or(())
        }
        self.finished(session)
    }

    /// The remote process has exited, with the given exit status.
    #[allow(unused_variables)]
    fn exit_status(
        self,
        channel: ChannelId,
        exit_status: u32,
        session: Session,
    ) -> Self::FutureUnit {
        if let Some(chan) = session.channels.get(&channel) {
            chan.send(ChannelMsg::ExitStatus { exit_status })
                .unwrap_or(())
        }
        self.finished(session)
    }

    /// The remote process exited upon receiving a signal.
    #[allow(unused_variables)]
    fn exit_signal(
        self,
        channel: ChannelId,
        signal_name: Sig,
        core_dumped: bool,
        error_message: &str,
        lang_tag: &str,
        session: Session,
    ) -> Self::FutureUnit {
        if let Some(chan) = session.channels.get(&channel) {
            chan.send(ChannelMsg::ExitSignal {
                signal_name,
                core_dumped,
                error_message: error_message.to_string(),
                lang_tag: lang_tag.to_string(),
            })
            .unwrap_or(())
        }
        self.finished(session)
    }

    /// Called when the network window is adjusted, meaning that we
    /// can send more bytes. This is useful if this client wants to
    /// send huge amounts of data, for instance if we have called
    /// `Session::data` before, and it returned less than the
    /// full amount of data.
    #[allow(unused_variables)]
    fn window_adjusted(
        self,
        channel: ChannelId,
        mut new_size: u32,
        mut session: Session,
    ) -> Self::FutureUnit {
        if let Some(ref mut enc) = session.common.encrypted {
            new_size -= enc.flush_pending(channel) as u32;
        }
        if let Some(chan) = session.channels.get(&channel) {
            chan.send(ChannelMsg::WindowAdjusted { new_size })
                .unwrap_or(())
        }
        self.finished(session)
    }

    /// Called when this client adjusts the network window. Return the
    /// next target window and maximum packet size.
    #[allow(unused_variables)]
    fn adjust_window(&mut self, channel: ChannelId, window: u32) -> u32 {
        window
    }
}<|MERGE_RESOLUTION|>--- conflicted
+++ resolved
@@ -32,24 +32,18 @@
     channel, unbounded_channel, Receiver, Sender, UnboundedReceiver, UnboundedSender,
 };
 
-<<<<<<< HEAD
 use crate::cipher::{self, clear, CipherPair, OpeningKey};
-=======
 use crate::channels::{Channel, ChannelMsg};
->>>>>>> 6eaf2d11
 use crate::key::PubKey;
 use crate::pty::Pty;
 use crate::session::{CommonSession, EncryptedState, Exchange, Kex, KexDhDone, KexInit, NewKeys};
 use crate::ssh_read::SshRead;
-<<<<<<< HEAD
 use crate::sshbuffer::SSHBuffer;
 use crate::{
     auth, msg, negotiation, ChannelId, ChannelMsg, ChannelOpenFailure, Disconnect, Limits, Sig,
 };
-=======
 use crate::sshbuffer::*;
 use crate::{auth, negotiation, ChannelId, ChannelOpenFailure, Disconnect, Limits, Sig};
->>>>>>> 6eaf2d11
 
 mod encrypted;
 mod kex;
@@ -263,13 +257,8 @@
     /// Wait for confirmation that a channel is open
     async fn wait_channel_confirmation(
         &self,
-<<<<<<< HEAD
-        mut receiver: UnboundedReceiver<OpenChannelMsg>,
-    ) -> Result<Channel, crate::Error> {
-=======
         mut receiver: UnboundedReceiver<ChannelMsg>,
-    ) -> Result<Channel<Msg>, Error> {
->>>>>>> 6eaf2d11
+    ) -> Result<Channel<Msg>, crate::Error> {
         loop {
             match receiver.recv().await {
                 Some(ChannelMsg::Open {
@@ -300,11 +289,7 @@
     /// connection is authenticated, but the channel only becomes
     /// usable when it's confirmed by the server, as indicated by the
     /// `confirmed` field of the corresponding `Channel`.
-<<<<<<< HEAD
-    pub async fn channel_open_session(&mut self) -> Result<Channel, crate::Error> {
-=======
-    pub async fn channel_open_session(&mut self) -> Result<Channel<Msg>, Error> {
->>>>>>> 6eaf2d11
+    pub async fn channel_open_session(&mut self) -> Result<Channel<Msg>, crate::Error> {
         let (sender, receiver) = unbounded_channel();
         self.sender
             .send(Msg::ChannelOpenSession { sender })
@@ -318,11 +303,7 @@
         &mut self,
         originator_address: A,
         originator_port: u32,
-<<<<<<< HEAD
-    ) -> Result<Channel, crate::Error> {
-=======
-    ) -> Result<Channel<Msg>, Error> {
->>>>>>> 6eaf2d11
+    ) -> Result<Channel<Msg>, crate::Error> {
         let (sender, receiver) = unbounded_channel();
         self.sender
             .send(Msg::ChannelOpenX11 {
@@ -349,11 +330,7 @@
         port_to_connect: u32,
         originator_address: B,
         originator_port: u32,
-<<<<<<< HEAD
-    ) -> Result<Channel, crate::Error> {
-=======
-    ) -> Result<Channel<Msg>, Error> {
->>>>>>> 6eaf2d11
+    ) -> Result<Channel<Msg>, crate::Error> {
         let (sender, receiver) = unbounded_channel();
         self.sender
             .send(Msg::ChannelOpenDirectTcpIp {
@@ -387,340 +364,6 @@
     }
 }
 
-<<<<<<< HEAD
-impl Channel {
-    pub fn id(&self) -> ChannelId {
-        self.sender.id
-    }
-
-    /// Returns the min between the maximum packet size and the
-    /// remaining window size in the channel.
-    pub fn writable_packet_size(&self) -> usize {
-        self.max_packet_size.min(self.window_size) as usize
-    }
-
-    /// Request a pseudo-terminal with the given characteristics.
-    #[allow(clippy::too_many_arguments)] // length checked
-    pub async fn request_pty(
-        &mut self,
-        want_reply: bool,
-        term: &str,
-        col_width: u32,
-        row_height: u32,
-        pix_width: u32,
-        pix_height: u32,
-        terminal_modes: &[(Pty, u32)],
-    ) -> Result<(), crate::Error> {
-        self.sender
-            .sender
-            .send(Msg::RequestPty {
-                id: self.sender.id,
-                want_reply,
-                term: term.to_string(),
-                col_width,
-                row_height,
-                pix_width,
-                pix_height,
-                terminal_modes: terminal_modes.to_vec(),
-            })
-            .await
-            .map_err(|_| crate::Error::SendError)?;
-        Ok(())
-    }
-
-    /// Request a remote shell.
-    pub async fn request_shell(&mut self, want_reply: bool) -> Result<(), crate::Error> {
-        self.sender
-            .sender
-            .send(Msg::RequestShell {
-                id: self.sender.id,
-                want_reply,
-            })
-            .await
-            .map_err(|_| crate::Error::SendError)?;
-        Ok(())
-    }
-
-    /// Execute a remote program (will be passed to a shell). This can
-    /// be used to implement scp (by calling a remote scp and
-    /// tunneling to its standard input).
-    pub async fn exec<A: Into<String>>(
-        &mut self,
-        want_reply: bool,
-        command: A,
-    ) -> Result<(), crate::Error> {
-        self.sender
-            .sender
-            .send(Msg::Exec {
-                id: self.sender.id,
-                want_reply,
-                command: command.into(),
-            })
-            .await
-            .map_err(|e| {
-                debug!("e = {:?}", e);
-                crate::Error::SendError
-            })?;
-        Ok(())
-    }
-
-    /// Signal a remote process.
-    pub async fn signal(&mut self, signal: Sig) -> Result<(), crate::Error> {
-        self.sender
-            .sender
-            .send(Msg::Signal {
-                id: self.sender.id,
-                signal,
-            })
-            .await
-            .map_err(|_| crate::Error::SendError)?;
-        Ok(())
-    }
-
-    /// Request the start of a subsystem with the given name.
-    pub async fn request_subsystem<A: Into<String>>(
-        &mut self,
-        want_reply: bool,
-        name: A,
-    ) -> Result<(), crate::Error> {
-        self.sender
-            .sender
-            .send(Msg::RequestSubsystem {
-                id: self.sender.id,
-                want_reply,
-                name: name.into(),
-            })
-            .await
-            .map_err(|_| crate::Error::SendError)?;
-        Ok(())
-    }
-
-    /// Request the forwarding of a remote port to the client. The
-    /// server will then open forwarding channels (which cause the
-    /// client to call `.channel_open_forwarded_tcpip()`).
-    pub async fn tcpip_forward<A: Into<String>>(
-        &mut self,
-        want_reply: bool,
-        address: A,
-        port: u32,
-    ) -> Result<(), crate::Error> {
-        self.sender
-            .sender
-            .send(Msg::TcpIpForward {
-                want_reply,
-                address: address.into(),
-                port,
-            })
-            .await
-            .map_err(|_| crate::Error::SendError)?;
-        Ok(())
-    }
-
-    /// Cancel a previous forwarding request.
-    pub async fn cancel_tcpip_forward<A: Into<String>>(
-        &mut self,
-        want_reply: bool,
-        address: A,
-        port: u32,
-    ) -> Result<(), crate::Error> {
-        self.sender
-            .sender
-            .send(Msg::CancelTcpIpForward {
-                want_reply,
-                address: address.into(),
-                port,
-            })
-            .await
-            .map_err(|_| crate::Error::SendError)?;
-        Ok(())
-    }
-
-    /// Request X11 forwarding through an already opened X11
-    /// channel. See
-    /// [RFC4254](https://tools.ietf.org/html/rfc4254#section-6.3.1)
-    /// for security issues related to cookies.
-    pub async fn request_x11<A: Into<String>, B: Into<String>>(
-        &mut self,
-        want_reply: bool,
-        single_connection: bool,
-        x11_authentication_protocol: A,
-        x11_authentication_cookie: B,
-        x11_screen_number: u32,
-    ) -> Result<(), crate::Error> {
-        self.sender
-            .sender
-            .send(Msg::RequestX11 {
-                id: self.sender.id,
-                want_reply,
-                single_connection,
-                x11_authentication_protocol: x11_authentication_protocol.into(),
-                x11_authentication_cookie: x11_authentication_cookie.into(),
-                x11_screen_number,
-            })
-            .await
-            .map_err(|_| crate::Error::SendError)?;
-        Ok(())
-    }
-
-    /// Set a remote environment variable.
-    pub async fn set_env<A: Into<String>, B: Into<String>>(
-        &mut self,
-        want_reply: bool,
-        variable_name: A,
-        variable_value: B,
-    ) -> Result<(), crate::Error> {
-        self.sender
-            .sender
-            .send(Msg::SetEnv {
-                id: self.sender.id,
-                want_reply,
-                variable_name: variable_name.into(),
-                variable_value: variable_value.into(),
-            })
-            .await
-            .map_err(|_| crate::Error::SendError)?;
-        Ok(())
-    }
-
-    /// Inform the server that our window size has changed.
-    pub async fn window_change(
-        &mut self,
-        col_width: u32,
-        row_height: u32,
-        pix_width: u32,
-        pix_height: u32,
-    ) -> Result<(), crate::Error> {
-        self.sender
-            .sender
-            .send(Msg::WindowChange {
-                id: self.sender.id,
-                col_width,
-                row_height,
-                pix_width,
-                pix_height,
-            })
-            .await
-            .map_err(|_| crate::Error::SendError)?;
-        Ok(())
-    }
-
-    /// Send data to a channel.
-    pub async fn data<R: tokio::io::AsyncReadExt + Unpin>(
-        &mut self,
-        data: R,
-    ) -> Result<(), crate::Error> {
-        self.send_data(None, data).await
-    }
-
-    /// Send data to a channel. The number of bytes added to the
-    /// "sending pipeline" (to be processed by the event loop) is
-    /// returned.
-    pub async fn extended_data<R: tokio::io::AsyncReadExt + Unpin>(
-        &mut self,
-        ext: u32,
-        data: R,
-    ) -> Result<(), crate::Error> {
-        self.send_data(Some(ext), data).await
-    }
-
-    async fn send_data<R: tokio::io::AsyncReadExt + Unpin>(
-        &mut self,
-        ext: Option<u32>,
-        mut data: R,
-    ) -> Result<(), crate::Error> {
-        let mut total = 0;
-        loop {
-            // wait for the window to be restored.
-            while self.window_size == 0 {
-                match self.receiver.recv().await {
-                    Some(OpenChannelMsg::Msg(ChannelMsg::WindowAdjusted { new_size })) => {
-                        debug!("window adjusted: {:?}", new_size);
-                        self.window_size = new_size;
-                        break;
-                    }
-                    Some(OpenChannelMsg::Msg(msg)) => {
-                        debug!("unexpected channel msg: {:?}", msg);
-                    }
-                    Some(_) => debug!("unexpected channel msg"),
-                    None => break,
-                }
-            }
-            debug!(
-                "sending data, self.window_size = {:?}, self.max_packet_size = {:?}, total = {:?}",
-                self.window_size, self.max_packet_size, total
-            );
-            let sendable = self.window_size.min(self.max_packet_size) as usize;
-            debug!("sendable {:?}", sendable);
-            let mut c = CryptoVec::new_zeroed(sendable);
-            let n = data.read(&mut c[..]).await?;
-            total += n;
-            c.resize(n);
-            self.window_size -= n as u32;
-            self.send_data_packet(ext, c).await?;
-            if n == 0 {
-                break;
-            } else if self.window_size > 0 {
-                continue;
-            }
-        }
-        Ok(())
-    }
-
-    async fn send_data_packet(
-        &mut self,
-        ext: Option<u32>,
-        data: CryptoVec,
-    ) -> Result<(), crate::Error> {
-        self.sender
-            .sender
-            .send(if let Some(ext) = ext {
-                Msg::ExtendedData {
-                    id: self.sender.id,
-                    ext,
-                    data,
-                }
-            } else {
-                Msg::Data {
-                    id: self.sender.id,
-                    data,
-                }
-            })
-            .await
-            .map_err(|e| {
-                error!("{:?}", e);
-                crate::Error::SendError
-            })?;
-        Ok(())
-    }
-
-    /// Sent when a client will no longer send more data to a channel
-    pub async fn eof(&mut self) -> Result<(), crate::Error> {
-        self.sender
-            .sender
-            .send(Msg::Eof { id: self.sender.id })
-            .await
-            .map_err(|_| crate::Error::SendError)?;
-        Ok(())
-    }
-
-    /// Wait for data to come.
-    pub async fn wait(&mut self) -> Option<ChannelMsg> {
-        loop {
-            match self.receiver.recv().await {
-                Some(OpenChannelMsg::Msg(ChannelMsg::WindowAdjusted { new_size })) => {
-                    self.window_size += new_size;
-                    return Some(ChannelMsg::WindowAdjusted { new_size });
-                }
-                Some(OpenChannelMsg::Msg(msg)) => return Some(msg),
-                None => return None,
-                _ => {}
-            }
-        }
-    }
-}
-
-=======
->>>>>>> 6eaf2d11
 impl<H: Handler> Future for Handle<H> {
     type Output = Result<(), H::Error>;
     fn poll(mut self: Pin<&mut Self>, cx: &mut Context) -> Poll<Self::Output> {
